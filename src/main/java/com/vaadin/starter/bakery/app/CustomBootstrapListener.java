package com.vaadin.starter.bakery.app;

<<<<<<< HEAD
import com.vaadin.server.BootstrapListener;
import com.vaadin.server.BootstrapPageResponse;
import com.vaadin.ui.common.JavaScript;
=======
>>>>>>> ed3f1570
import org.jsoup.nodes.Element;

import com.vaadin.flow.server.BootstrapListener;
import com.vaadin.flow.server.BootstrapPageResponse;

/**
 * Modifies the Vaadin bootstrap page (the HTTP repoponse) in order to
 * <ul>
 *  <li>add links to favicons</li>
 *  <li>add a link to the web app manifest</li>
 *  <li>set the viewport</li>
 *  <li>define the global styles for the main document (initialize the Vaadin Valo theme)</li>
 * </ul>
 */
public class CustomBootstrapListener implements BootstrapListener {
	@Override
	public void modifyBootstrapPage(BootstrapPageResponse response) {

		// Add service worker if app is in production mode
		if (response.getSession().getService().getDeploymentConfiguration()
				.isProductionMode()) {
			response.getDocument().body().appendElement("script").attr("src",
					"app.js");

		}

		final Element head = response.getDocument().head();
<<<<<<< HEAD
		if ("/login".equals(response.getRequest().getPathInfo())) {
			// Force login page to use Shady DOM to avoid problems with browsers and
			// password managers not supporting shadow DOM
			head.prepend(
					"<script type='text/javascript'>" +
							"window.customElements=window.customElements||{};" +
							"window.customElements.forcePolyfill=true;" +
							"window.ShadyDOM={force:true};" +
							"</script>");
		}
=======
>>>>>>> ed3f1570

		// manifest needs to be prepended before scripts or it won't be loaded
		head.prepend("<meta name=\"theme-color\" content=\"#227aef\">");
		head.prepend("<link rel=\"manifest\" href=\"manifest.json\">");

		addFavIconTags(head);
		injectInlineCustomStyles(head);
	}

	private void addFavIconTags(Element head) {
		head.append("<link rel=\"shortcut icon\" href=\"icons/favicon.ico\">");
		head.append("<link rel=\"icon\" sizes=\"512x512\" href=\"icons/icon-512.png\">");
		head.append("<link rel=\"icon\" sizes=\"192x192\" href=\"icons/icon-192.png\">");
		head.append("<link rel=\"icon\" sizes=\"96x96\" href=\"icons/icon-96.png\">");
		head.append("<link rel=\"apple-touch-icon\" sizes=\"512x512\" href=\"icons/icon-512.png\">");
		head.append("<link rel=\"apple-touch-icon\" sizes=\"192x192\" href=\"icons/icon-192.png\">");
		head.append("<link rel=\"apple-touch-icon\" sizes=\"96x96\" href=\"icons/icon-96.png\">");
	}

	private void injectInlineCustomStyles(Element head) {
		head.append(
				"<meta name=\"viewport\" content=\"width=device-width, minimum-scale=1, initial-scale=1, user-scalable=yes\">");
		head.append("<!-- Add any global styles for body, document, etc. -->\n" +
				"    <custom-style>\n" +
<<<<<<< HEAD
				"      <style is=\"custom-style\" include=\"valo-colors valo-typography\">\n" +
				"        html,\n" +
				"        body {\n" +
				"          height: 100%;\n" +
				"        }\n" +
				"\n" +
				"        body {\n" +
				"          margin: 0;\n" +
				"          background: var(--valo-shade-10pct);\n" +
				"        }\n" +
				"\n" +
				"        bakery-app {\n" +
				"          height: 100%;\n" +
				"        }\n" +
=======
				"      <style is=\"custom-style\" include=\"valo-color valo-typography\">\n" +
				"        html {\n" +
				"          background: var(--valo-shade-10pct);\n" +
				"        }\n" +
>>>>>>> ed3f1570
				"      </style>\n" +
				"    </custom-style>");
	}
}<|MERGE_RESOLUTION|>--- conflicted
+++ resolved
@@ -1,11 +1,5 @@
 package com.vaadin.starter.bakery.app;
 
-<<<<<<< HEAD
-import com.vaadin.server.BootstrapListener;
-import com.vaadin.server.BootstrapPageResponse;
-import com.vaadin.ui.common.JavaScript;
-=======
->>>>>>> ed3f1570
 import org.jsoup.nodes.Element;
 
 import com.vaadin.flow.server.BootstrapListener;
@@ -33,19 +27,6 @@
 		}
 
 		final Element head = response.getDocument().head();
-<<<<<<< HEAD
-		if ("/login".equals(response.getRequest().getPathInfo())) {
-			// Force login page to use Shady DOM to avoid problems with browsers and
-			// password managers not supporting shadow DOM
-			head.prepend(
-					"<script type='text/javascript'>" +
-							"window.customElements=window.customElements||{};" +
-							"window.customElements.forcePolyfill=true;" +
-							"window.ShadyDOM={force:true};" +
-							"</script>");
-		}
-=======
->>>>>>> ed3f1570
 
 		// manifest needs to be prepended before scripts or it won't be loaded
 		head.prepend("<meta name=\"theme-color\" content=\"#227aef\">");
@@ -70,27 +51,10 @@
 				"<meta name=\"viewport\" content=\"width=device-width, minimum-scale=1, initial-scale=1, user-scalable=yes\">");
 		head.append("<!-- Add any global styles for body, document, etc. -->\n" +
 				"    <custom-style>\n" +
-<<<<<<< HEAD
-				"      <style is=\"custom-style\" include=\"valo-colors valo-typography\">\n" +
-				"        html,\n" +
-				"        body {\n" +
-				"          height: 100%;\n" +
-				"        }\n" +
-				"\n" +
-				"        body {\n" +
-				"          margin: 0;\n" +
-				"          background: var(--valo-shade-10pct);\n" +
-				"        }\n" +
-				"\n" +
-				"        bakery-app {\n" +
-				"          height: 100%;\n" +
-				"        }\n" +
-=======
 				"      <style is=\"custom-style\" include=\"valo-color valo-typography\">\n" +
 				"        html {\n" +
 				"          background: var(--valo-shade-10pct);\n" +
 				"        }\n" +
->>>>>>> ed3f1570
 				"      </style>\n" +
 				"    </custom-style>");
 	}
