package com.vaadin.starter.bakery.ui.utils;

import static com.vaadin.starter.bakery.ui.utils.FormattingUtils.getFullMonthName;

import java.time.LocalDate;
import java.time.LocalDateTime;
import java.time.LocalTime;
import java.time.temporal.ChronoUnit;
import java.util.Iterator;
<<<<<<< HEAD
import java.util.List;
import java.util.stream.Collectors;
import java.util.stream.IntStream;
=======
import java.util.Map;
>>>>>>> 16db4238

import com.vaadin.starter.bakery.backend.data.DeliveryStats;
import com.vaadin.starter.bakery.backend.data.OrderState;
import com.vaadin.starter.bakery.backend.data.entity.Order;
<<<<<<< HEAD
import com.vaadin.starter.bakery.ui.entities.chart.ColumnChartData;

public class DashboardUtils {

	public static final String[] MONTH_LABELS = new String[] {"Jan", "Feb", "Mar", "Apr", "May", "Jun", "Jul",
			"Aug", "Sep", "Oct", "Nov", "Dec"};

	private static List<Integer> convertNumbersToIntegers(List<Number> numbersList) {
		if (numbersList == null)
			return Collections.emptyList();
		return numbersList.stream().map(n -> {
			if (n != null)
				return (Integer) n.intValue();
			return 0;
		}).collect(Collectors.toList());
	}

	public static ColumnChartData getDeliveriesThisYearChartData(List<Number> deliveriesThisYear) {
		List<String> deliveriesThisYearCategories = Arrays.asList(MONTH_LABELS);
		String deliveriesThisYearTitle = "Deliveries in " + LocalDate.now().getYear();
		return new ColumnChartData(deliveriesThisYearTitle, "per Month",
				convertNumbersToIntegers(deliveriesThisYear), deliveriesThisYearCategories);
	}

	public static ColumnChartData getDeliveriesThisMonthChartData(List<Number> deliveriesThisMonth) {
		// A range going from 1 to the number of items in deliveriesThisMonth
		List<String> deliveriesThisMonthCategories = IntStream.rangeClosed(1, deliveriesThisMonth.size())
				.mapToObj(String::valueOf).collect(Collectors.toList());

		String deliveriesThisMonthTitle = "Deliveries in " + getFullMonthName(LocalDate.now());
		return new ColumnChartData(deliveriesThisMonthTitle, "per Day",
				convertNumbersToIntegers(deliveriesThisMonth), deliveriesThisMonthCategories);
=======
import com.vaadin.starter.bakery.backend.data.entity.Product;
import com.vaadin.starter.bakery.ui.entities.chart.ProductDeliveriesChartData;

public class DashboardUtils {

	public static ProductDeliveriesChartData getDeliveriesPerProductPieChartData(
			Map<Product, Integer> productDeliveries) {
		return new ProductDeliveriesChartData("Products delivered in " + getFullMonthName(LocalDate.now()), "count",
				productDeliveries);
>>>>>>> 16db4238
	}

	private static final String NEXT_DELIVERY_PATTERN = "Next Delivery %s";

	public static OrdersCountDataWithChart getTodaysOrdersCountData(DeliveryStats deliveryStats,
			Iterator<Order> ordersIterator) {
		OrdersCountDataWithChart ordersCountData = new OrdersCountDataWithChart("Remaining Today", null,
				deliveryStats.getDueToday() - deliveryStats.getDeliveredToday(), deliveryStats.getDueToday());

		LocalDate date = LocalDate.now();
		LocalTime time = LocalTime.now();
		while (ordersIterator.hasNext()) {

			Order order = ordersIterator.next();
			if (isOrderNextToDeliver(order, date, time)) {
				if (order.getDueDate().isEqual(date))
					ordersCountData.setSubtitle(String.format(NEXT_DELIVERY_PATTERN, order.getDueTime()));
				else
					ordersCountData.setSubtitle(String.format(NEXT_DELIVERY_PATTERN,
							order.getDueDate().getMonthValue() + "/" + order.getDueDate().getDayOfMonth()));

				break;
			}

		}
		return ordersCountData;
	}

	private static boolean isOrderNextToDeliver(Order order, LocalDate nowDate, LocalTime nowTime) {
		// ready order starting from current time
		return order.getState() == OrderState.READY
				&& ((order.getDueDate().isEqual(nowDate) && order.getDueTime().isAfter(nowTime))
						|| order.getDueDate().isAfter(nowDate));
	}

	public static OrdersCountData getNotAvailableOrdersCountData(DeliveryStats deliveryStats) {
		OrdersCountData ordersCountData = new OrdersCountData("Not Available", "Delivery tomorrow",
				deliveryStats.getNotAvailableToday());

		return ordersCountData;
	}

	public static OrdersCountData getTomorrowOrdersCountData(DeliveryStats deliveryStats,
			Iterator<Order> ordersIterator) {
		OrdersCountData ordersCountData = new OrdersCountData("Tomorrow", null, deliveryStats.getDueTomorrow());

		LocalDate date = LocalDate.now().plusDays(1);
		LocalTime minTime = LocalTime.MAX;
		while (ordersIterator.hasNext()) {
			Order order = ordersIterator.next();
			if (order.getDueDate().isBefore(date)) {
				continue;
			}

			if (order.getDueDate().isEqual(date)) {
				if (order.getDueTime().isBefore(minTime)) {
					minTime = order.getDueTime();
				}
			}

			if (order.getDueDate().isAfter(date)) {
				break;
			}
		}

		if (!LocalTime.MAX.equals(minTime))
			ordersCountData.setSubtitle("First delivery " + minTime);

		return ordersCountData;
	}

	public static OrdersCountData getNewOrdersCountData(DeliveryStats deliveryStats, Order lastOrder) {
		return new OrdersCountData("New", createSubtitle(lastOrder), deliveryStats.getNewOrders());
	}

	private static final String NEW_ORDERS_COUNT_SUBTITLE_PATTERN = "Last %d%s ago";

	private static String createSubtitle(Order lastOrder) {
		LocalDateTime currTime = LocalDateTime.now();
		LocalDateTime timestamp = lastOrder.getHistory().get(0).getTimestamp();

		long value = timestamp.until(currTime, ChronoUnit.DAYS);
		if (value > 0) {
			return String.format(NEW_ORDERS_COUNT_SUBTITLE_PATTERN, value, "d");
		}

		value = timestamp.until(currTime, ChronoUnit.HOURS);
		if (value > 0) {
			return String.format(NEW_ORDERS_COUNT_SUBTITLE_PATTERN, value, "h");
		}

		value = timestamp.until(currTime, ChronoUnit.MINUTES);
		if (value > 0) {
			return String.format(NEW_ORDERS_COUNT_SUBTITLE_PATTERN, value, "m");
		}

		// option if data contain orders from the future
		return "Last just added";
	}
}<|MERGE_RESOLUTION|>--- conflicted
+++ resolved
@@ -1,68 +1,17 @@
 package com.vaadin.starter.bakery.ui.utils;
-
-import static com.vaadin.starter.bakery.ui.utils.FormattingUtils.getFullMonthName;
 
 import java.time.LocalDate;
 import java.time.LocalDateTime;
 import java.time.LocalTime;
 import java.time.temporal.ChronoUnit;
 import java.util.Iterator;
-<<<<<<< HEAD
-import java.util.List;
-import java.util.stream.Collectors;
-import java.util.stream.IntStream;
-=======
-import java.util.Map;
->>>>>>> 16db4238
 
 import com.vaadin.starter.bakery.backend.data.DeliveryStats;
 import com.vaadin.starter.bakery.backend.data.OrderState;
 import com.vaadin.starter.bakery.backend.data.entity.Order;
-<<<<<<< HEAD
-import com.vaadin.starter.bakery.ui.entities.chart.ColumnChartData;
 
 public class DashboardUtils {
 
-	public static final String[] MONTH_LABELS = new String[] {"Jan", "Feb", "Mar", "Apr", "May", "Jun", "Jul",
-			"Aug", "Sep", "Oct", "Nov", "Dec"};
-
-	private static List<Integer> convertNumbersToIntegers(List<Number> numbersList) {
-		if (numbersList == null)
-			return Collections.emptyList();
-		return numbersList.stream().map(n -> {
-			if (n != null)
-				return (Integer) n.intValue();
-			return 0;
-		}).collect(Collectors.toList());
-	}
-
-	public static ColumnChartData getDeliveriesThisYearChartData(List<Number> deliveriesThisYear) {
-		List<String> deliveriesThisYearCategories = Arrays.asList(MONTH_LABELS);
-		String deliveriesThisYearTitle = "Deliveries in " + LocalDate.now().getYear();
-		return new ColumnChartData(deliveriesThisYearTitle, "per Month",
-				convertNumbersToIntegers(deliveriesThisYear), deliveriesThisYearCategories);
-	}
-
-	public static ColumnChartData getDeliveriesThisMonthChartData(List<Number> deliveriesThisMonth) {
-		// A range going from 1 to the number of items in deliveriesThisMonth
-		List<String> deliveriesThisMonthCategories = IntStream.rangeClosed(1, deliveriesThisMonth.size())
-				.mapToObj(String::valueOf).collect(Collectors.toList());
-
-		String deliveriesThisMonthTitle = "Deliveries in " + getFullMonthName(LocalDate.now());
-		return new ColumnChartData(deliveriesThisMonthTitle, "per Day",
-				convertNumbersToIntegers(deliveriesThisMonth), deliveriesThisMonthCategories);
-=======
-import com.vaadin.starter.bakery.backend.data.entity.Product;
-import com.vaadin.starter.bakery.ui.entities.chart.ProductDeliveriesChartData;
-
-public class DashboardUtils {
-
-	public static ProductDeliveriesChartData getDeliveriesPerProductPieChartData(
-			Map<Product, Integer> productDeliveries) {
-		return new ProductDeliveriesChartData("Products delivered in " + getFullMonthName(LocalDate.now()), "count",
-				productDeliveries);
->>>>>>> 16db4238
-	}
 
 	private static final String NEXT_DELIVERY_PATTERN = "Next Delivery %s";
 
