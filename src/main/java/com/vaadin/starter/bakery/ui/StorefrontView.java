--- conflicted
+++ resolved
@@ -53,11 +53,7 @@
 @Route(value = "")
 @ParentView(BakeryApp.class)
 @Secured(Role.BARISTA)
-<<<<<<< HEAD
-public class StorefrontView extends PolymerTemplate<StorefrontView.Model> implements View,HasLogger {
-=======
-public class StorefrontView extends PolymerTemplate<StorefrontView.Model> implements View, HasToast {
->>>>>>> ad611f8b
+public class StorefrontView extends PolymerTemplate<StorefrontView.Model> implements View, HasLogger, HasToast {
 
 	public interface Model extends TemplateModel {
 		void setOrders(List<Order> orders);
@@ -90,12 +86,8 @@
 		try {
 			ordersProvider.save(order);
 		} catch (Exception e) {
-<<<<<<< HEAD
-			getLogger().debug("There was a problem while saving the order",e);
-			getElement().callFunction("showErrorMessage", "Order was not saved");
-=======
+			getLogger().debug("There was a problem while saving the order", e);
 			toast("Order was not saved", true);
->>>>>>> ad611f8b
 		} finally {
 			getElement().callFunction("_onFiltersChanged");
 		}
@@ -103,7 +95,8 @@
 
 	@ClientDelegate
 	private void onFiltersChanged(String filter, boolean showPrevious) {
-		// the hardcoded limit of 200 is here until lazy loading is implemented (see BFF-120)
+		// the hardcoded limit of 200 is here until lazy loading is implemented (see
+		// BFF-120)
 		PageRequest pr = new PageRequest(0, 200, Direction.ASC, "dueDate", "dueTime", "id");
 		getModel().setOrders(ordersProvider.getOrdersList(filter, showPrevious, pr).getOrders());
 	}
@@ -129,10 +122,8 @@
 			getModel().getOrders().set(idx, ordersProvider.getOrder(orderId));
 		} catch (Exception e) {
 			// exclude the order from the model if ordersProvider.getOrder() throws
-			getModel().setOrders(
-					getModel().getOrders().stream()
-							.filter(order -> !order.getId().equals(orderId))
-							.collect(Collectors.toList()));
+			getModel().setOrders(getModel().getOrders().stream().filter(order -> !order.getId().equals(orderId))
+					.collect(Collectors.toList()));
 		}
 	}
 
