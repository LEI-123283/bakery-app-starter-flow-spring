<<<<<<< HEAD
=======
/**
 *
 */
>>>>>>> 062c538a
package com.vaadin.starter.bakery.ui.components.storefront;

import java.util.Collection;
import java.util.LinkedList;
import java.util.List;

import com.vaadin.annotations.Convert;
import com.vaadin.annotations.HtmlImport;
import com.vaadin.annotations.Include;
import com.vaadin.annotations.Tag;
import com.vaadin.components.data.HasValue;
import com.vaadin.flow.event.ComponentEventListener;
import com.vaadin.flow.template.PolymerTemplate;
import com.vaadin.flow.template.model.TemplateModel;
import com.vaadin.shared.Registration;
import com.vaadin.starter.bakery.backend.data.entity.OrderItem;
import com.vaadin.starter.bakery.backend.data.entity.Product;
import com.vaadin.starter.bakery.ui.converters.LongToStringConverter;
import com.vaadin.ui.ComponentEvent;

@Tag("order-items-edit")
@HtmlImport("context://src/storefront/order-items-edit.html")
public class OrderItemsEdit extends PolymerTemplate<OrderItemsEdit.Model>
<<<<<<< HEAD
		implements HasValue<OrderItemsEdit, List<OrderItem>> {

	public interface Model extends TemplateModel {
		void setTotalPrice(Integer total);

		Integer getTotalPrice();

		@Include({ "comment", "quantity", "product.id" })
		@Convert(value=LongToStringConverter.class,path="product.id")
		void setValue(List<OrderItem> items);
	}
=======
implements HasValue<OrderItemsEdit, List<OrderItem>>{
>>>>>>> 062c538a

	private OrderItemEdit empty;

	private List<OrderItem> items;

	private List<OrderItemEdit> editors = new LinkedList<>();

	private List<Registration> registrations = new LinkedList<>();

	private ProductSource productSource;

	private int totalPrice = 0;
<<<<<<< HEAD
=======

	public interface Model extends TemplateModel {
		void setTotalPrice(Integer total);

		Integer getTotalPrice();

		@Include({ "comment", "quantity", "product.id" })
		@Convert(value=LongToStringConverter.class,path="product.id")
		void setValue(List<OrderItem> items);
	}
>>>>>>> 062c538a

	public void reset() {
		registrations.forEach(Registration::remove);
		registrations.clear();
		editors.forEach(i -> getElement().removeChild(i.getElement()));
		editors.clear();
		if (items != null)
			items.clear();
		getElement().removeAllChildren();
		this.totalPrice = 0;
		getModel().setValue(null);
	}

	void setProducts(Collection<Product> products) {
		this.productSource = new ProductSource(products);
	}

	@Override
	public void setValue(List<OrderItem> items) {
		reset();
		this.items = items;

		if (items != null) {
			items.forEach(this::createEditor);
		}

		createEmptyElement();
		getModel().setValue(items);
	}

	private OrderItemEdit createEditor(OrderItem value) {
		OrderItemEdit editor = new OrderItemEdit(this, productSource);
		editors.add(editor);
		getElement().appendChild(editor.getElement());
		Registration priceChangeRegistration = addRegistration(editor
				.addPriceChangeListener(e -> this.updateTotalPriceOnItemPriceChange(e.getOldValue(), e.getNewValue())));
		Registration productChangeRegistration = addRegistration(
				editor.addProductChangeListener(e -> this.productChanged(e.getSource(), e.getProduct())));
		Registration commentChangeRegistration = addRegistration(
				editor.addCommentChangeListener(e -> getModel().setValue(items)));
		editor.addDeleteListener(e -> {
			if (empty != editor) {
				OrderItem orderItem = editor.getValue();
				items.remove(orderItem);
				editors.remove(editor);
				removeRegistration(priceChangeRegistration);
				removeRegistration(productChangeRegistration);
				removeRegistration(commentChangeRegistration);
				getElement().removeChild(editor.getElement());
				updateTotalPriceOnItemPriceChange(e.getTotalPrice(), 0);
				getModel().setValue(items);
			}
		});
		editor.setValue(value);
		return editor;
	}

	private void removeRegistration(Registration r) {
		r.remove();
		registrations.remove(r);
	}

	private Registration addRegistration(Registration r) {
		registrations.add(r);
		return r;
	}

	@Override
	public void setReadOnly(boolean readOnly) {
		HasValue.super.setReadOnly(readOnly);
		this.editors.forEach(e -> e.setReadOnly(readOnly));
	}

	@Override
	public List<OrderItem> getValue() {
		return items;
	}

	private void productChanged(OrderItemEdit item, Product product) {
		if (empty == item) {
			createEmptyElement();
			OrderItem orderItem = new OrderItem();
			orderItem.setProduct(product);
			items.add(orderItem);
			item.setValue(orderItem);
			getModel().setValue(items);
		}
	}

	private void updateTotalPriceOnItemPriceChange(int oldItemPrice, int newItemPrice) {
		final int delta = newItemPrice - oldItemPrice;
		totalPrice += delta;
		getModel().setValue(items);
		fireEvent(new PriceChangeEvent(totalPrice));
	}

	private void createEmptyElement() {
		empty = createEditor(null);
		getElement().appendChild(empty.getElement());
	}

	public Registration addPriceChangeListener(ComponentEventListener<PriceChangeEvent> listener) {
		return addListener(PriceChangeEvent.class, listener);
	}

	public class PriceChangeEvent extends ComponentEvent<OrderItemsEdit> {

		private final Integer totalPrice;

		PriceChangeEvent(Integer totalPrice) {
			super(OrderItemsEdit.this, false);
			this.totalPrice = totalPrice;
		}

		public Integer getTotalPrice() {
			return totalPrice;
		}

	}

}<|MERGE_RESOLUTION|>--- conflicted
+++ resolved
@@ -1,9 +1,3 @@
-<<<<<<< HEAD
-=======
-/**
- *
- */
->>>>>>> 062c538a
 package com.vaadin.starter.bakery.ui.components.storefront;
 
 import java.util.Collection;
@@ -27,7 +21,6 @@
 @Tag("order-items-edit")
 @HtmlImport("context://src/storefront/order-items-edit.html")
 public class OrderItemsEdit extends PolymerTemplate<OrderItemsEdit.Model>
-<<<<<<< HEAD
 		implements HasValue<OrderItemsEdit, List<OrderItem>> {
 
 	public interface Model extends TemplateModel {
@@ -36,12 +29,9 @@
 		Integer getTotalPrice();
 
 		@Include({ "comment", "quantity", "product.id" })
-		@Convert(value=LongToStringConverter.class,path="product.id")
+		@Convert(value = LongToStringConverter.class, path = "product.id")
 		void setValue(List<OrderItem> items);
 	}
-=======
-implements HasValue<OrderItemsEdit, List<OrderItem>>{
->>>>>>> 062c538a
 
 	private OrderItemEdit empty;
 
@@ -54,19 +44,6 @@
 	private ProductSource productSource;
 
 	private int totalPrice = 0;
-<<<<<<< HEAD
-=======
-
-	public interface Model extends TemplateModel {
-		void setTotalPrice(Integer total);
-
-		Integer getTotalPrice();
-
-		@Include({ "comment", "quantity", "product.id" })
-		@Convert(value=LongToStringConverter.class,path="product.id")
-		void setValue(List<OrderItem> items);
-	}
->>>>>>> 062c538a
 
 	public void reset() {
 		registrations.forEach(Registration::remove);
