package com.vaadin.starter.bakery.backend.data;

<<<<<<< HEAD
/**
 * Classe utilitária que define os papéis (roles) de utilizadores na aplicação.
 *
 * <p>
 * Cada papel representa um conjunto de permissões e acesso a diferentes áreas
 * da aplicação. Os papéis estão representados como constantes do tipo
 * {@code String}.
 * </p>
 *
 * <ul>
 *   <li>{@link #BARISTA} – Papel para utilizadores com permissões de barista.</li>
 *   <li>{@link #BAKER} – Papel para utilizadores com permissões de padeiro.</li>
 *   <li>{@link #ADMIN} – Papel de administrador, que implicitamente concede acesso
 *       a todas as vistas da aplicação.</li>
 * </ul>
 *
 * <p>
 * Esta classe não pode ser instanciada. Use os métodos estáticos disponibilizados.
 * </p>
 */
=======
  /**
 * comenatrio
 * */

>>>>>>> 46cb5fcc
public class Role {

	/** Papel atribuído a utilizadores com permissões de barista. */
	public static final String BARISTA = "barista";

	/** Papel atribuído a utilizadores com permissões de padeiro. */
	public static final String BAKER = "baker";

	/**
	 * Papel de administrador.
	 * <p>
	 * Este papel concede acesso a todas as vistas e funcionalidades da aplicação.
	 * </p>
	 */
	public static final String ADMIN = "admin";

	/**
	 * Construtor privado para evitar instanciação.
	 * <p>
	 * Esta classe deve ser usada apenas de forma estática.
	 * </p>
	 */
	private Role() {
		// Apenas métodos e campos estáticos
	}

	/**
	 * Devolve um array contendo todos os papéis definidos na aplicação.
	 *
	 * @return um array de {@code String} com todos os papéis possíveis
	 */
	public static String[] getAllRoles() {
		return new String[] { BARISTA, BAKER, ADMIN };
	}

}<|MERGE_RESOLUTION|>--- conflicted
+++ resolved
@@ -1,6 +1,6 @@
 package com.vaadin.starter.bakery.backend.data;
 
-<<<<<<< HEAD
+
 /**
  * Classe utilitária que define os papéis (roles) de utilizadores na aplicação.
  *
@@ -21,12 +21,11 @@
  * Esta classe não pode ser instanciada. Use os métodos estáticos disponibilizados.
  * </p>
  */
-=======
+
   /**
  * comenatrio
  * */
 
->>>>>>> 46cb5fcc
 public class Role {
 
 	/** Papel atribuído a utilizadores com permissões de barista. */
