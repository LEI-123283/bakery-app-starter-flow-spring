<link rel="import" href="../../../bower_components/polymer/polymer-element.html">
<link rel="import" href="../../../bower_components/iron-media-query/iron-media-query.html">
<link rel="import" href="../../../bower_components/vaadin-grid/src/vaadin-grid.html">

<link rel="import" href="../../components/search-bar.html">
<link rel="import" href="../../components/utils-mixin.html">
<link rel="import" href="../../components/form-dialog.html">

<link rel="import" href="order-editor.html">
<link rel="import" href="order-details-full.html">

<link rel="import" href="../../styles/shared-styles.html">

<dom-module id="storefront-view">
  <template>
    <style include="shared-styles">
      :host {
        display: flex;
        flex-direction: column;
        max-width: calc(964px + var(--lumo-space-m)) !important; /* Allow selected order to be 16px wider */
      }

      :host([touch-scrolling]) {
        -webkit-overflow-scrolling: touch;
      }

      @media (min-width: 600px) {
        :host {
          max-width: none !important;
          padding: 0 !important;
        }
      }
    </style>

    <iron-media-query query="(min-width: 600px)" query-matches="{{desktopView}}"></iron-media-query>

    <search-bar id="search" show-checkbox></search-bar>

<<<<<<< HEAD
    <vaadin-grid id="grid" theme="orders-grid"></vaadin-grid>
=======
    <vaadin-grid id="grid" theme="storefront-grid no-row-borders"></vaadin-grid>
>>>>>>> dbc968a8

    <form-dialog opened="[[editing]]" theme="middle">
      <order-details-full id="orderDetails" desktop-view="[[desktopView]]"></order-details-full>
      <order-editor id="orderEditor" desktop-view="[[desktopView]]"></order-editor>
      <template><!-- vaadin-dialog fails if not present (#43) --></template>
    </form-dialog>

  </template>

  <script>
    class StorefrontView extends window.HasNotificationsMixin(Polymer.Element) {
      static get is() {
        return 'storefront-view';
      }

      // This method is overriden to measure the page load performance and can be safely removed
      // if there is no need for that.
      ready() {
        super.ready();
        const grid = this.$.grid;
        const listener = () => {
          if (!grid.loading && window.performance.mark) {
            window.performance.mark('bakery-page-loaded');
            grid.removeEventListener('loading-changed', listener);
          }
        };
        grid.addEventListener('loading-changed', listener);
      }

      static get properties() {
        return {
          desktopView: {
            type: Boolean,
            notify: true
          },
          editing: {
            type: Boolean
          },
          touchScrolling: {
            type: Boolean,
            computed: '_enableTouchScrolling(editing)',
            reflectToAttribute: true
          }
        };
      }

      _enableTouchScrolling(editing) {
        return !editing;
      }
    }

    window.customElements.define(StorefrontView.is, StorefrontView);
  </script>
</dom-module><|MERGE_RESOLUTION|>--- conflicted
+++ resolved
@@ -36,11 +36,7 @@
 
     <search-bar id="search" show-checkbox></search-bar>
 
-<<<<<<< HEAD
-    <vaadin-grid id="grid" theme="orders-grid"></vaadin-grid>
-=======
-    <vaadin-grid id="grid" theme="storefront-grid no-row-borders"></vaadin-grid>
->>>>>>> dbc968a8
+    <vaadin-grid id="grid" theme="orders-grid no-row-borders"></vaadin-grid>
 
     <form-dialog opened="[[editing]]" theme="middle">
       <order-details-full id="orderDetails" desktop-view="[[desktopView]]"></order-details-full>
