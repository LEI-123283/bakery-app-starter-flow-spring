--- conflicted
+++ resolved
@@ -16,18 +16,14 @@
   },
   "builds": [
     {
-<<<<<<< HEAD
-      "name": "frontend-es6",
-=======
-      "name": "es5",
+      "name": "frontend-es5",
       "js": { "minify": true, "compile": true },
       "css": { "minify": true },
       "html": { "minify": true },
       "bundle": true
     },
     {
-      "name": "es6",
->>>>>>> 43a79feb
+      "name": "frontend-es6",
       "js": { "minify": true, "compile": false },
       "css": { "minify": true },
       "html": { "minify": true },
