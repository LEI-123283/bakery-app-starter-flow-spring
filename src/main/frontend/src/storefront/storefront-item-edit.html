--- conflicted
+++ resolved
@@ -53,11 +53,7 @@
     <div class="scrollable flex1" id="main">
       <h2 class="flex0">[[_editTitle()]]</h2>
       <iron-form id="itemEditForm">
-<<<<<<< HEAD
-        <form  onsubmit="return false">
-=======
         <form on-submit="_submitEditForm">
->>>>>>> 02b4eb1a
           <vaadin-form-layout responsive-steps="[[_computeResponsiveSteps(desktopView, 4, 1)]]">
             <vaadin-form-item>
               <label slot="label">Due</label>
