<link rel="import" href="../../bower_components/polymer/polymer-element.html">
<link rel="import" href="../../bower_components/iron-form/iron-form.html">
<link rel="import" href="../../bower_components/iron-icon/iron-icon.html">
<link rel="import" href="../../bower_components/vaadin-text-field/vaadin-text-field.html">
<link rel="import" href="../../bower_components/vaadin-button/vaadin-button.html">
<link rel="import" href="../../bower_components/vaadin-form-layout/vaadin-form-layout.html">
<link rel="import" href="../elements/utils-mixin.html">

<dom-module id="product-edit">
  <template>
    <style include="shared-styles">
      :host {
        display: block;
        padding: 20px;
      }

      label {
        font-size: var(--valo-font-size-s);
        color: var(--valo-contrast-60pct);
        font-weight: 500;
      }

      .buttons {
        position: absolute;
        left: 0;
        bottom: 0;
        right: 0;
        border-top: 1px solid var(--valo-contrast-60pct);
        padding: 10px;
      }
    </style>

    <h3>Edit Product</h3>
<<<<<<< HEAD
    <iron-form id="productEditForm">
      <form on-submit="_submitEditForm">
        <vaadin-form-layout>
          <vaadin-text-field id="name" label="Product name" value="{{product.name}}" colspan="2" required pattern=".*[^ ].*"  error-message="Please enter a valid name"></vaadin-text-field>
          <br>
          <vaadin-text-field label="Unit price" value="{{_getPrice(product.price)}}" id="price" colspan="2"></vaadin-text-field>
        </vaadin-form-layout>
        <div class="flex buttons">
          <vaadin-button on-click="_save" theme="primary">Save</vaadin-button>
          <vaadin-button on-click="_cancel">Cancel</vaadin-button>
          <div class="flex1"></div>
          <vaadin-button on-click="_delete" theme="danger tertiary" class="right">Delete</vaadin-button>
        </div>
      </form>
    </iron-form>
=======
    <vaadin-form-layout>
      <vaadin-text-field label="Product name" value="{{_editableItem.name}}" colspan="2"></vaadin-text-field>
      <br>
      <vaadin-text-field label="Unit price" value="{{_getPrice(_editableItem.price)}}" id="price" colspan="2"></vaadin-text-field>
    </vaadin-form-layout>
    <div class="flex buttons">
      <vaadin-button on-click="save" theme="primary" disabled="[[!dirty]]">Save</vaadin-button>
      <vaadin-button on-click="cancel">Cancel</vaadin-button>
      <div class="flex1"></div>
      <vaadin-button on-click="delete" theme="danger tertiary" class="right">Delete</vaadin-button>
    </div>

>>>>>>> 4e923bbf
  </template>

  <script>
    class ProductEdit extends window.EditableItemMixin(Polymer.Element) {
      static get is() {
        return 'product-edit';
      }

<<<<<<< HEAD
      static get properties() {
        return {
          product: {
            type: Object
          }
        };
      }

      _submitEditForm(e) {
        e.preventDefault();
        return false;
      }

=======
>>>>>>> 4e923bbf
      _getPrice(price) {
        price = price || 0;
        return (price / 100).toLocaleString('en-US', {style: 'decimal', minimumFractionDigits: 2});
      }

<<<<<<< HEAD
      _cancel() {
        this.dispatchEvent(new CustomEvent('close', {bubbles: true, composed: true}));
      }

      _save() {
        if (this.$.productEditForm.validate()) {
          this.product.price = (Number.parseFloat(this.$.price.value || 0, 2) * 100).toFixed(0);
          this.dispatchEvent(new CustomEvent('save', {bubbles: true, composed: true, detail: this.product}));
        } else {
          alert('Please fill out all required fields before proceeding.');
        }
      }

      _delete() {
        // TODO: use a better web component for this or an Undo feature
        if (window.confirm('Are you sure to remove the product?')) {
          this.dispatchEvent(new CustomEvent('delete', {bubbles: true, composed: true, detail: this.product}));
        }
=======
      save() {
        this._editableItem.price = (Number.parseFloat(this.$.price.value || 0, 2) * 100).toFixed(0);
        super.save();
>>>>>>> 4e923bbf
      }
    }

    window.customElements.define(ProductEdit.is, ProductEdit);
  </script>
</dom-module><|MERGE_RESOLUTION|>--- conflicted
+++ resolved
@@ -4,7 +4,7 @@
 <link rel="import" href="../../bower_components/vaadin-text-field/vaadin-text-field.html">
 <link rel="import" href="../../bower_components/vaadin-button/vaadin-button.html">
 <link rel="import" href="../../bower_components/vaadin-form-layout/vaadin-form-layout.html">
-<link rel="import" href="../elements/utils-mixin.html">
+
 
 <dom-module id="product-edit">
   <template>
@@ -31,36 +31,21 @@
     </style>
 
     <h3>Edit Product</h3>
-<<<<<<< HEAD
     <iron-form id="productEditForm">
       <form on-submit="_submitEditForm">
         <vaadin-form-layout>
-          <vaadin-text-field id="name" label="Product name" value="{{product.name}}" colspan="2" required pattern=".*[^ ].*"  error-message="Please enter a valid name"></vaadin-text-field>
+          <vaadin-text-field id="name" label="Product name" value="{{_editableItem.name}}" colspan="2" required pattern=".*[^ ].*"  error-message="Please enter a valid name"></vaadin-text-field>
           <br>
-          <vaadin-text-field label="Unit price" value="{{_getPrice(product.price)}}" id="price" colspan="2"></vaadin-text-field>
+          <vaadin-text-field label="Unit price" value="{{_getPrice(_editableItem.price)}}" id="price" colspan="2"></vaadin-text-field>
         </vaadin-form-layout>
         <div class="flex buttons">
-          <vaadin-button on-click="_save" theme="primary">Save</vaadin-button>
+          <vaadin-button on-click="_save" theme="primary" disabled="[[!dirty]]">Save</vaadin-button>
           <vaadin-button on-click="_cancel">Cancel</vaadin-button>
           <div class="flex1"></div>
           <vaadin-button on-click="_delete" theme="danger tertiary" class="right">Delete</vaadin-button>
         </div>
       </form>
     </iron-form>
-=======
-    <vaadin-form-layout>
-      <vaadin-text-field label="Product name" value="{{_editableItem.name}}" colspan="2"></vaadin-text-field>
-      <br>
-      <vaadin-text-field label="Unit price" value="{{_getPrice(_editableItem.price)}}" id="price" colspan="2"></vaadin-text-field>
-    </vaadin-form-layout>
-    <div class="flex buttons">
-      <vaadin-button on-click="save" theme="primary" disabled="[[!dirty]]">Save</vaadin-button>
-      <vaadin-button on-click="cancel">Cancel</vaadin-button>
-      <div class="flex1"></div>
-      <vaadin-button on-click="delete" theme="danger tertiary" class="right">Delete</vaadin-button>
-    </div>
-
->>>>>>> 4e923bbf
   </template>
 
   <script>
@@ -69,52 +54,25 @@
         return 'product-edit';
       }
 
-<<<<<<< HEAD
-      static get properties() {
-        return {
-          product: {
-            type: Object
-          }
-        };
-      }
-
       _submitEditForm(e) {
         e.preventDefault();
         return false;
       }
 
-=======
->>>>>>> 4e923bbf
       _getPrice(price) {
         price = price || 0;
         return (price / 100).toLocaleString('en-US', {style: 'decimal', minimumFractionDigits: 2});
       }
 
-<<<<<<< HEAD
-      _cancel() {
-        this.dispatchEvent(new CustomEvent('close', {bubbles: true, composed: true}));
-      }
-
       _save() {
         if (this.$.productEditForm.validate()) {
-          this.product.price = (Number.parseFloat(this.$.price.value || 0, 2) * 100).toFixed(0);
-          this.dispatchEvent(new CustomEvent('save', {bubbles: true, composed: true, detail: this.product}));
+          this._editableItem.price = (Number.parseFloat(this.$.price.value || 0, 2) * 100).toFixed(0);
+          super.save();
         } else {
           alert('Please fill out all required fields before proceeding.');
         }
       }
 
-      _delete() {
-        // TODO: use a better web component for this or an Undo feature
-        if (window.confirm('Are you sure to remove the product?')) {
-          this.dispatchEvent(new CustomEvent('delete', {bubbles: true, composed: true, detail: this.product}));
-        }
-=======
-      save() {
-        this._editableItem.price = (Number.parseFloat(this.$.price.value || 0, 2) * 100).toFixed(0);
-        super.save();
->>>>>>> 4e923bbf
-      }
     }
 
     window.customElements.define(ProductEdit.is, ProductEdit);
